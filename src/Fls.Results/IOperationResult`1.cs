﻿using System;
using System.Threading.Tasks;

namespace Fls.Results
{
    // Implement this interface if you need new result type
    public interface IOperationResult<T>
    {
<<<<<<< HEAD
        // Matches one of the input paremeters with the ValueExecution and returns the result one of input delegates
        IOperationResult<TOut> Match<TOut>(
            Func<T, IOperationResult<TOut>> bindSuccess,
            Func<int?, string, IOperationResult<TOut>> bindError,
            Func<Exception, IOperationResult<TOut>> bindFailure);
    
        // Asynchronously matches one of the input paremeters with the ValueExecution and returns task from the result one of input delegates
        Task<IOperationResult<TOut>> MatchAsync<TOut>(
            Func<T, Task<IOperationResult<TOut>>> bindSuccess,
            Func<int?, string, Task<IOperationResult<TOut>>> bindError,
            Func<Exception, Task<IOperationResult<TOut>>> bindFailure);
=======
        TOut Match<TOut>(
            Func<T, TOut> bindSuccess,
            Func<int?, string, TOut> bindError,
            Func<Exception, TOut> bindFailure);

        Task<TOut> MatchAsync<TOut>(
            Func<T, Task<TOut>> bindSuccess,
            Func<int?, string, Task<TOut>> bindError,
            Func<Exception, Task<TOut>> bindFailure);
>>>>>>> e2a96b2f
    }
}<|MERGE_RESOLUTION|>--- conflicted
+++ resolved
@@ -3,31 +3,36 @@
 
 namespace Fls.Results
 {
-    // Implement this interface if you need new result type
+    /// <summary>
+    /// Defines generalized result matching methods.
+    /// </summary>
+    /// <typeparam name="T">The type of success result.</typeparam>
     public interface IOperationResult<T>
     {
-<<<<<<< HEAD
-        // Matches one of the input paremeters with the ValueExecution and returns the result one of input delegates
-        IOperationResult<TOut> Match<TOut>(
-            Func<T, IOperationResult<TOut>> bindSuccess,
-            Func<int?, string, IOperationResult<TOut>> bindError,
-            Func<Exception, IOperationResult<TOut>> bindFailure);
-    
-        // Asynchronously matches one of the input paremeters with the ValueExecution and returns task from the result one of input delegates
-        Task<IOperationResult<TOut>> MatchAsync<TOut>(
-            Func<T, Task<IOperationResult<TOut>>> bindSuccess,
-            Func<int?, string, Task<IOperationResult<TOut>>> bindError,
-            Func<Exception, Task<IOperationResult<TOut>>> bindFailure);
-=======
+        /// <summary>
+        /// Matches this instance against result patterns. 
+        /// </summary>
+        /// <param name="matchSuccess">Will be used if this instance represents a successful result.</param>
+        /// <param name="matchError">Will be used if this instance represents a user error result.</param>
+        /// <param name="matchFailure">Will be used if this instance represents a system failure result.</param>
+        /// <typeparam name="TOut">The type to which the matching binds this instance.</typeparam>
+        /// <returns>The result of the matching.</returns>
         TOut Match<TOut>(
-            Func<T, TOut> bindSuccess,
-            Func<int?, string, TOut> bindError,
-            Func<Exception, TOut> bindFailure);
+            Func<T, TOut> matchSuccess,
+            Func<int?, string, TOut> matchError,
+            Func<Exception, TOut> matchFailure);
 
+        /// <summary>
+        /// Asynchronously matches this instance against result patterns. 
+        /// </summary>
+        /// <param name="matchSuccessAsync">Will be used if this instance represents a successful result.</param>
+        /// <param name="matchErrorAsync">Will be used if this instance represents a user error result.</param>
+        /// <param name="matchFailureAsync">Will be used if this instance represents a system failure result.</param>
+        /// <typeparam name="TOut">The type of the task to which the matching binds this instance.</typeparam>
+        /// <returns>A task producing the result of the matching.</returns>
         Task<TOut> MatchAsync<TOut>(
-            Func<T, Task<TOut>> bindSuccess,
-            Func<int?, string, Task<TOut>> bindError,
-            Func<Exception, Task<TOut>> bindFailure);
->>>>>>> e2a96b2f
+            Func<T, Task<TOut>> matchSuccessAsync,
+            Func<int?, string, Task<TOut>> matchErrorAsync,
+            Func<Exception, Task<TOut>> matchFailureAsync);
     }
 }